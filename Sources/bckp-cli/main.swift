--- conflicted
+++ resolved
@@ -79,12 +79,8 @@
                 let cur = p.currentPath ?? ""
                 print(String(format: "[%.0f%%] %d/%d files (%@/%@) %@", percent, p.processedFiles, p.totalFiles, processed, total, cur))
             } : nil)
-<<<<<<< HEAD
-            let sizeStr = "\(snap.totalBytes)B"
+            let sizeStr = "\(snap.totalBytes)"
             RepositoriesConfigStore.shared.recordBackupLocal(repoPath: repoURL.path, sources: sources)
-=======
-            let sizeStr = "\(snap.totalBytes)"
->>>>>>> c4895369
             print("Created snapshot: \(snap.id) | files: \(snap.totalFiles) | size: \(sizeStr)")
         }
     }
@@ -219,12 +215,8 @@
                 let cur = p.currentPath ?? ""
                 print(String(format: "[%.0f%%] %d/%d files (%@/%@) %@", percent, p.processedFiles, p.totalFiles, processed, total, cur))
             } : nil)
-<<<<<<< HEAD
-            let sizeStr = "\(snap.totalBytes)B"
+            let sizeStr = "\(snap.totalBytes)"
             RepositoriesConfigStore.shared.recordBackupAzure(containerSASURL: sasURL, sources: sources)
-=======
-            let sizeStr = "\(snap.totalBytes)"
->>>>>>> c4895369
             print("Created cloud snapshot: \(snap.id) | files: \(snap.totalFiles) | size: \(sizeStr)")
         }
     }
